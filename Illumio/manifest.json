--- conflicted
+++ resolved
@@ -1,5 +1,4 @@
 {
-<<<<<<< HEAD
     "name": "Illumio",
     "id": "Illumio",
     "version": "1.1.0",
@@ -74,80 +73,6 @@
             ],
             "mandatory": false,
             "description": "Whether or not to create tags for Threat IoCs based on their labels."
-=======
-  "name": "Illumio",
-  "id": "Illumio",
-  "version": "1.0.1",
-  "description": "This plugin is used to pull IOCs of the type URLs (IP Addresses and Hostname) from Workloads on the Illumio PCE based on the configured Label scope. This plugin does not support sharing of indicators to Illumio platform.",
-  "patch_supported": false,
-  "push_supported": false,
-  "configuration": [
-    {
-      "label": "PCE URL",
-      "key": "pce_url",
-      "type": "text",
-      "default": "",
-      "mandatory": true,
-      "description": "Base URL of your Illumio Platform - e.g. https://my.pce.com"
-    },
-    {
-      "label": "PCE Port Number",
-      "key": "pce_port",
-      "type": "number",
-      "default": 443,
-      "mandatory": true,
-      "description": "PCE port number - use 443 for SaaS instances."
-    },
-    {
-      "label": "PCE Organization ID",
-      "key": "org_id",
-      "type": "number",
-      "mandatory": true,
-      "default": 1,
-      "description": "Illumio PCE Organization ID from My API Keys."
-    },
-    {
-      "label": "API Authentication Username",
-      "key": "api_username",
-      "type": "text",
-      "default": "",
-      "mandatory": true,
-      "description": "API Authentication Username generated on the Illumio PCE from My API Keys."
-    },
-    {
-      "label": "API Secret",
-      "key": "api_secret",
-      "type": "password",
-      "default": "",
-      "mandatory": true,
-      "description": "API Secret generated on the Illumio PCE from My API Keys."
-    },
-    {
-      "label": "Label Scope",
-      "key": "label_scope",
-      "type": "text",
-      "default": "",
-      "mandatory": true,
-      "description": "One or more label key/value pairs that make up the policy scope for threat workloads. Must be of the format key1:value1,key2:value2,... For example: env:Quarantine,loc:ca"
-    },
-    {
-      "label": "Enable Tagging",
-      "key": "enable_tagging",
-      "type": "choice",
-      "default": "yes",
-      "choices": [
-        {
-          "key": "Yes",
-          "value": "yes"
-        },
-        {
-          "key": "No",
-          "value": "no"
->>>>>>> faaa9f8a
         }
-      ],
-      "mandatory": false,
-      "description": "Whether or not to create tags for Threat IoCs based on their labels."
-    }
-  ]
+    ]
 }